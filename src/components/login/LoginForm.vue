<script setup lang="ts">
import Button from "../ui/button/Button.vue";
import Card from "../ui/card/Card.vue";
import CardContent from "../ui/card/CardContent.vue";
import CardFooter from "../ui/card/CardFooter.vue";
import CardHeader from "../ui/card/CardHeader.vue";
import CardTitle from "../ui/card/CardTitle.vue";
import CardDescription from "../ui/card/CardDescription.vue";
import Input from "../ui/input/Input.vue";
import Label from "../ui/label/Label.vue";
import { computed, onMounted, ref, watch } from "vue";
import QRStyled from "./QRStyled.vue";
import { useApi } from "@/store/apiStore";
<<<<<<< HEAD
import { useLocale } from "@/store/localeStore";
=======
import InputWithError from "../InputWithError.vue";
>>>>>>> 61a7a72a

const { t } = useLocale();
const props = defineProps<{ auth: ReturnType<typeof import("@/composables/useAuthForm").useAuthForm> }>();
const { email, password, isLoading, goToResetPass, onSubmit, authError } = props.auth;
const api = useApi();
const isMobileDevice = computed(() => argon.isMobileHost);

const titles = [
  { title:t("greetings.good_to_see_you.title"), desc:t("greetings.good_to_see_you.desc")},
  { title:t("greetings.hey_there.title"), desc:t("greetings.hey_there.desc")},
  { title:t("greetings.welcome_back.title"), desc:t("greetings.welcome_back.desc")},
  { title:t("greetings.glad_you_here.title"), desc:t("greetings.glad_you_here.desc")},
  { title:t("greetings.hello_again.title"), desc:t("greetings.hello_again.desc")},
];
const heading = ref(titles[0]);
function pickRandomHeading() {
  heading.value = titles[Math.floor(Math.random() * titles.length)];
}
onMounted(() => pickRandomHeading());

const qrLoginUrl = ref("https://www.youtube.com/watch?v=HIcSWuKMwOw");

const step = ref<"email" | "password">("email");

async function getLoginScenario(email: string): Promise<"pwd" | "otp" | "pwd-otp" | ""> {

  const scenario = await api.identityInteraction.GetAuthorizationScenarioFor({ email: email, phone: null, username: null });

  if (!scenario) {
    authError.value = "Account does not exist";
    return "";
  }

  console.log("Scenario", scenario);

  if (scenario == "EmailPassword") return "pwd";
  if (scenario == "EmailPasswordOtp") return "pwd-otp";
  if (scenario == "EmailOtp") return "otp";
  return "pwd";
}

async function handleNext() {
  if (!email.value) return;
  const scenario = await getLoginScenario(email.value);

  if (!scenario) return;


  if (scenario === "pwd") {
    step.value = "password";
  } else if (scenario === "otp") {
    onSubmit();
  }
}

watch(email, (newVal, oldVal) => {
  if (step.value === "password" && newVal !== oldVal) {
    step.value = "email";
  }
});
</script>

<template>
  <div class="flex justify-center items-center min-h-screen">
    <Card
      class="flex flex-row rounded-2xl border border-white/10 bg-black/40 backdrop-blur-xl shadow-2xl overflow-hidden">
      <form @submit.prevent="onSubmit" class="w-[400px] p-6 flex flex-col">
        <CardHeader class="text-center space-y-1">
          <CardTitle class="text-2xl font-bold text-white">
            {{ heading.title }}
          </CardTitle>
          <CardDescription class="text-gray-400">
            {{ heading.desc }}
          </CardDescription>
        </CardHeader>

        <CardContent class="space-y-4 pt-6 flex-1">
          <div class="space-y-1">


            <InputWithError v-model="email" :error="authError" @clear-error="authError = ''" type="email"
              placeholder="example@email.com" :disabled="isLoading" id="email">
              <template #label>
                <div class="flex items-center gap-2">
                  <Label for="email" class="text-gray-200">Email</Label>
                  <span v-if="step === 'password'" class="text-xs text-gray-400">editing will reset step</span>
                </div>
              </template>
            </InputWithError>
          </div>
          <br />

          <div v-if="step === 'password'" class="space-y-1">
            <Label for="password" class="text-gray-200">Password</Label>
            <Input id="password" v-model="password" type="password" placeholder="••••••••" class="h-11 rounded-xl bg-black/50 border-gray-700 text-white placeholder-gray-500
                     focus:border-blue-500 focus:ring focus:ring-blue-500/30" :disabled="isLoading" />
            <div class="flex justify-end">
              <a @click="goToResetPass" class="cursor-pointer text-sm text-blue-400 hover:text-blue-300 transition">
                {{ t("forgot_password") }}
              </a>
            </div>
          </div>
        </CardContent>

        <CardFooter class="flex flex-col space-y-2">
          <Button v-if="step === 'email'" type="button" :disabled="isLoading || !email"
            class="w-full hover:opacity-90 transition" @click="handleNext">
            {{ t("next") }}
          </Button>

          <Button v-else type="submit" :disabled="isLoading" class="w-full hover:opacity-90 transition">
            {{ t("signin") }}
          </Button>

          <p class="text-xs text-gray-400 text-center">
            {{t("dont_have_account")}}
            <a @click="props.auth.goToRegister()" class="cursor-pointer text-blue-400 hover:text-blue-300 transition">
              {{ t("create_one") }}
            </a>
          </p>
        </CardFooter>

      </form>

      <div class="w-px bg-white/10"></div>

      <div class="flex flex-col justify-center items-center p-6 w-[250px] text-center space-y-4" v-if="!isMobileDevice">
        <p class="text-gray-300 text-sm">{{t("qr_code_login")}}</p>
        <QRStyled :value="qrLoginUrl" :size="160" level="M" class="rounded-md shadow-lg" />
        <p class="text-xs text-gray-500">{{t("scan_with_app")}}</p>
      </div>
    </Card>
  </div>
</template><|MERGE_RESOLUTION|>--- conflicted
+++ resolved
@@ -11,11 +11,8 @@
 import { computed, onMounted, ref, watch } from "vue";
 import QRStyled from "./QRStyled.vue";
 import { useApi } from "@/store/apiStore";
-<<<<<<< HEAD
 import { useLocale } from "@/store/localeStore";
-=======
 import InputWithError from "../InputWithError.vue";
->>>>>>> 61a7a72a
 
 const { t } = useLocale();
 const props = defineProps<{ auth: ReturnType<typeof import("@/composables/useAuthForm").useAuthForm> }>();
