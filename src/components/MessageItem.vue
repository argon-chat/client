--- conflicted
+++ resolved
@@ -139,10 +139,7 @@
 }
 
 .incoming .bubble {
-<<<<<<< HEAD
     color: #fff;
-=======
->>>>>>> 84096051
     background-color: #666161;
     border-top-left-radius: 4px;
 }
