--- conflicted
+++ resolved
@@ -20,65 +20,12 @@
             </div>
         </div>
     </div>
-<<<<<<< HEAD
-    <Dialog v-model:open="addChannelOpened">
-        <DialogContent class="sm:max-w-[425px]">
-            <DialogHeader>
-                <DialogTitle>{{ t("add_channel") }}</DialogTitle>
-            </DialogHeader>
-            <div class="grid gap-4 py-4">
-                <div class="grid grid-cols-4 items-center gap-4">
-                    <Label for="channel-name" class="text-right">
-                        {{t("name")}}
-                    </Label>
-                    <Input id="channel-name" v-model="channelName" class="col-span-3" />
-                </div>
-                <div class="grid grid-cols-4 items-center gap-4">
-                    <Label for="channel-type" class="text-right">
-                        {{t("type")}}  
-                    </Label>
-                    <RadioGroup id="channel-type" v-model="channelType" :orientation="'vertical'">
-                        <div class="flex items-center space-x-2">
-                            <RadioGroupItem id="r1" value="Text" />
-                            <Label for="r1">
-                                <Badge>{{ t("text") }}</Badge>
-                            </Label>
-                        </div>
-                        <div class="flex items-center space-x-2">
-                            <RadioGroupItem id="r2" value="Voice" />
-                            <Label for="r2">
-                                <Badge>{{t("voice")}}</Badge>
-                            </Label>
-                        </div>
-                        <div class="flex items-center space-x-2">
-                            <RadioGroupItem id="r3" value="Announcement" />
-                            <Label for="r3">
-                                <Badge>{{t("announcement")}}</Badge>
-                            </Label>
-                        </div>
-                    </RadioGroup>
-                </div>
-            </div>
-            <DialogFooter>
-                <DialogClose as-child>
-                    <Button type="button" variant="secondary">
-                        {{ t("cancel") }}
-                    </Button>
-                </DialogClose>
-                <Button type="submit" @click="addChannel">
-                    {{ t("create_channel") }}
-                </Button>
-            </DialogFooter>
-        </DialogContent>
-    </Dialog>
-=======
 
     <AddChannel 
       v-model:open="addChannelOpened" 
       :selected-space="selectedSpaceId"
       @close="addChannelOpened = false"
     />
->>>>>>> 61a7a72a
 </template>
 
 <script setup lang="ts">
@@ -89,13 +36,10 @@
     NotebookTabsIcon,
     UsersIcon,
 } from "lucide-vue-next";
-<<<<<<< HEAD
 
 
 import { useTone } from "@/store/toneStore";
 import { useLocale } from "@/store/localeStore";
-=======
->>>>>>> 61a7a72a
 import { useMe } from "@/store/meStore";
 import { useWindow } from "@/store/windowStore";
 import { usePexStore } from "@/store/permissionStore";
