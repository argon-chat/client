import { logger } from "@/lib/logger";
import {
  ConnectionQuality,
  ConnectionState,
  createLocalAudioTrack,
  Participant,
  RemoteParticipant,
  RemoteTrack,
  RemoteTrackPublication,
  Room,
  RoomConnectOptions,
} from "livekit-client";
import { defineStore } from "pinia";
import { computed, Reactive, reactive, ref } from "vue";
import { usePoolStore } from "./poolStore";
import { useApi } from "./apiStore";
import { delay, Subscription, timer } from "rxjs";
import { useConfig } from "./remoteConfig";
import { useSystemStore } from "./systemStore";
<<<<<<< HEAD
import { useTone } from "./toneStore";
=======
import { useSessionTimer } from './sessionTimer'
>>>>>>> 95b53526

export const useVoice = defineStore("voice", () => {
  const pool = usePoolStore();
  const api = useApi();
  const cfg = useConfig();
  const sys = useSystemStore();
<<<<<<< HEAD
  const tone = useTone();

  const activeVideoRef = ref("");
=======
  const sessionTimerStore = useSessionTimer();
>>>>>>> 95b53526

  const currentState = ref("NONE" as "NONE" | "BEGIN_CONNECT" | "CONNECTED");

  const isBeginConnect = computed(() => currentState.value === "BEGIN_CONNECT");

  const isConnected = computed(() => currentState.value === "CONNECTED");

  const activeChannel = ref(null as null | IChannel);

  const connectedRoom = reactive({ room: null, opt: null, subs: [] } as {
    room: Reactive<Room> | null;
    opt: null | RoomConnectOptions;
    subs: Subscription[];
  });

  const rtt = ref(0);

  const ping = computed(() => `${rtt.value}ms`);

  const qualityConnection = computed(() => {
    if (!isConnected) return "NONE";
    const e = rtt.value;
    if (!e) {
      return "NONE";
    }
    if (e < 50) {
      return "GREEN";
    }
    if (e < 100) {
      return "ORANGE";
    }
    return "RED";
  });

  async function connectToChannel(channelId: string) {
    sessionTimerStore.stopTimer()
    pool.selectedChannel = channelId;
    activeChannel.value = (await pool.getChannel(channelId))!;
    currentState.value = "BEGIN_CONNECT";

    await delay(200);

    const livekitToken = await api.serverInteraction.JoinToVoiceChannel(
      pool.selectedServer!,
      channelId
    );

    logger.log(`Livekit authorization`, livekitToken);

    if (!livekitToken.IsSuccess) {
      logger.error(
        `Failed retrive authorization token for login to room`,
        livekitToken.Error
      );
      currentState.value = "NONE";
      activeChannel.value = null;
      pool.selectedChannel = null;
      return;
    }

    const connectOptions: RoomConnectOptions = {
      maxRetries: 500
    };

    const room = new Room();

    connectedRoom.opt = connectOptions;
    connectedRoom.room = reactive(room);

    room.on("connectionQualityChanged", onParticipantQualityChanged);
    room.on("trackSubscribed", onTrackSubscribed);
    room.on("trackUnsubscribed", onTrackUnsubscribed);
    room.on("signalReconnecting", onReconnectiong);

    try {
      await room.connect(cfg.webRtcEndpoint, livekitToken.Value, {
        ...connectOptions,
      });

      (window as any)["room"] = room;
    } catch (e) {
        logger.error(e);
        logger.error("Failed connect to web rtc server");
        currentState.value = "NONE";
      activeChannel.value = null;
      pool.selectedChannel = null;
      return;
    }

    const localAudioTrack = await createLocalAudioTrack();
    await room.localParticipant.publishTrack(localAudioTrack);

    connectedRoom.subs.push(
      sys.muteEvent.subscribe((x) => {
        if (x) localAudioTrack.mute();
        else localAudioTrack.unmute();
      })
    );

    const source = timer(500, 500);

    connectedRoom.subs.push(
      source.subscribe(() => {
        rtt.value = connectedRoom.room?.engine?.client?.rtt ?? -1;
      })
    );

    if (sys.microphoneMuted) {
      localAudioTrack.mute();
    }
    tone.playSoftEnterSound();

    currentState.value = "CONNECTED";
    sessionTimerStore.startTimer()
    logger.success("Connected to channel");
  }

  async function disconnectFromChannel() {
    if (!connectedRoom.room) return;
    const room = connectedRoom.room;
    try {
      if (room) {
        await api.serverInteraction.DisconnectFromVoiceChannel(
          activeChannel.value!.ServerId,
          activeChannel.value!.Id
        );
        room.off("trackSubscribed", onTrackSubscribed);
        room.off("trackUnsubscribed", onTrackUnsubscribed);
        room.off("connectionQualityChanged", onParticipantQualityChanged);
        room.off("signalReconnecting", onReconnectiong);

        room.disconnect();
        logger.warn("Success disconnected from channel");

        for (const s of connectedRoom.subs) {
          s.unsubscribe();
        }
        currentState.value = "NONE";
        connectedRoom.room = null;
        pool.selectedChannel = null;
        activeChannel.value = null;
<<<<<<< HEAD

        tone.playSoftLeaveSound();

=======
        sessionTimerStore.stopTimer()
>>>>>>> 95b53526
      } else {
        logger.error("No active channel connection");
      }
    } catch (error) {
      logger.error("Failed to disconnect from channel", error);
    }
  }

  function onTrackSubscribed(
    track: RemoteTrack,
    publication: RemoteTrackPublication,
    participant: RemoteParticipant
  ) {
    logger.log(
      "Track subscribed:",
      track.kind,
      "at particant:",
      participant.identity
    );

    if (track.kind === "audio") {
      const audioElement = track.attach();
      document.body.appendChild(audioElement);
      logger.info("Audio is attached");
    }


    tone.playSoftEnterSound();
  }

  function onParticipantQualityChanged(
    quality: ConnectionQuality,
    participant: Participant
  ) {}

  function onReconnectiong()
  {
    var internvalId: NodeJS.Timeout;
    internvalId = setInterval(async () => {
      await tone.playReconnectSound();
      if (connectedRoom.room?.state == ConnectionState.Connected) {
        clearInterval(internvalId);
      }
      if (connectedRoom.room?.state == ConnectionState.Disconnected) {
        clearInterval(internvalId);
      }
    }, 1250);
  }

  function onTrackUnsubscribed(
    track: RemoteTrack,
    publication: RemoteTrackPublication,
    participant: RemoteParticipant
  ) {
    logger.log(
      "Track unsubscribed:",
      track.kind,
      "at particant:",
      participant.identity
    );

    if (track.kind === "audio") {
      track.detach();
      logger.info("Audio is detached");
    }

    tone.playSoftLeaveSound();
  }

  return {
    ping,
    connectToChannel,
    disconnectFromChannel,
    isBeginConnect,
    isConnected,
    activeChannel,
    qualityConnection,
  };
});<|MERGE_RESOLUTION|>--- conflicted
+++ resolved
@@ -17,24 +17,18 @@
 import { delay, Subscription, timer } from "rxjs";
 import { useConfig } from "./remoteConfig";
 import { useSystemStore } from "./systemStore";
-<<<<<<< HEAD
 import { useTone } from "./toneStore";
-=======
 import { useSessionTimer } from './sessionTimer'
->>>>>>> 95b53526
 
 export const useVoice = defineStore("voice", () => {
   const pool = usePoolStore();
   const api = useApi();
   const cfg = useConfig();
   const sys = useSystemStore();
-<<<<<<< HEAD
   const tone = useTone();
+  const sessionTimerStore = useSessionTimer();
 
   const activeVideoRef = ref("");
-=======
-  const sessionTimerStore = useSessionTimer();
->>>>>>> 95b53526
 
   const currentState = ref("NONE" as "NONE" | "BEGIN_CONNECT" | "CONNECTED");
 
@@ -176,13 +170,6 @@
         connectedRoom.room = null;
         pool.selectedChannel = null;
         activeChannel.value = null;
-<<<<<<< HEAD
-
-        tone.playSoftLeaveSound();
-
-=======
-        sessionTimerStore.stopTimer()
->>>>>>> 95b53526
       } else {
         logger.error("No active channel connection");
       }
